--- conflicted
+++ resolved
@@ -9,18 +9,6 @@
 from pydantic import Field, PrivateAttr, root_validator, validator
 from typing_extensions import TypedDict
 
-<<<<<<< HEAD
-from . import _mda_event
-from ._base_model import UseqModel
-from ._channel import Channel
-from ._grid import AnyGridPlan, GridPosition, NoGrid
-from ._hardware_autofocus import AnyAutofocusPlan, AxesBasedAF, NoAF
-from ._mda_event import MDAEvent
-from ._position import Position
-from ._shutter_plan import ShutterOpenAxes
-from ._time import AnyTimePlan, NoT
-from ._z import AnyZPlan, NoZ
-=======
 from useq._base_model import UseqModel
 from useq._channel import Channel  # noqa: TCH001
 from useq._grid import AnyGridPlan, GridPosition  # noqa: TCH001
@@ -28,9 +16,9 @@
 from useq._mda_event import Channel as EventChannel
 from useq._mda_event import MDAEvent
 from useq._position import Position
+from useq._shutter_plan import ShutterOpenAxes  # noqa: TCH001
 from useq._time import AnyTimePlan  # noqa: TCH001
 from useq._z import AnyZPlan  # noqa: TCH001
->>>>>>> e50aa359
 
 TIME = "t"
 CHANNEL = "c"
@@ -76,16 +64,11 @@
     uid : UUID
         A read-only unique identifier (uuid version 4) for the sequence. This will be
         generated, do not set.
-<<<<<<< HEAD
-    autofocus_plan : AxesBasedAF | NoAF
-        The hardware autofocus plan to follow. One of `AxesBasedAF` or `NoAF`.
+    autofocus_plan : AxesBasedAF | None
+        The hardware autofocus plan to follow. One of `AxesBasedAF` or `None`.
     shutter_plan : ShutterOpenAxes
         The plan for keeping the shutter open for any specified axes.
         See `ShutterOpenAxes`.
-=======
-    autofocus_plan : AxesBasedAF | None
-        The hardware autofocus plan to follow. One of `AxesBasedAF` or `None`.
->>>>>>> e50aa359
 
     Examples
     --------
@@ -127,16 +110,10 @@
     stage_positions: Tuple[Position, ...] = Field(default_factory=tuple)
     grid_plan: Optional[AnyGridPlan] = None
     channels: Tuple[Channel, ...] = Field(default_factory=tuple)
-<<<<<<< HEAD
-    time_plan: AnyTimePlan = Field(default_factory=NoT)
-    z_plan: AnyZPlan = Field(default_factory=NoZ)
-    autofocus_plan: AnyAutofocusPlan = Field(default_factory=NoAF)
-    shutter_plan: ShutterOpenAxes = Field(default_factory=ShutterOpenAxes)
-=======
     time_plan: Optional[AnyTimePlan] = None
     z_plan: Optional[AnyZPlan] = None
     autofocus_plan: Optional[AnyAutofocusPlan] = None
->>>>>>> e50aa359
+    shutter_plan: Optional[ShutterOpenAxes] = None
 
     _uid: UUID = PrivateAttr(default_factory=uuid4)
     _length: Optional[int] = PrivateAttr(default=None)
@@ -154,34 +131,6 @@
         """
         self._fov_size = fov_size
 
-<<<<<<< HEAD
-    @no_type_check
-    def replace(
-        self,
-        metadata: Dict[str, Any] = Undefined,
-        axis_order: str = Undefined,
-        stage_positions: Tuple[Position, ...] = Undefined,
-        grid_plan: AnyGridPlan = Undefined,
-        channels: Tuple[Channel, ...] = Undefined,
-        time_plan: AnyTimePlan = Undefined,
-        z_plan: AnyZPlan = Undefined,
-        autofocus_plan: AnyAutofocusPlan = Undefined,
-        shutter_plan: ShutterOpenAxes = Undefined,
-    ) -> MDASequence:
-        """Return a new `MDAsequence` replacing specified kwargs with new values.
-
-        MDASequences are immutable, so this method is useful for creating a new
-        sequence with only a few fields changed.  The uid of the new sequence will
-        be different from the original.
-        """
-        kwargs = {
-            k: v for k, v in locals().items() if v is not Undefined and k != "self"
-        }
-        state = self.dict(exclude={"uid"})
-        return type(self)(**{**state, **kwargs})
-
-=======
->>>>>>> e50aa359
     def __hash__(self) -> int:
         return hash(self.uid)
 
