--- conflicted
+++ resolved
@@ -435,8 +435,7 @@
         # check if we should skip this event
         if _skip(channel, position, index):
             continue
-<<<<<<< HEAD
-=======
+
         # skip if also in position.sequence
         if position and position.sequence:
             # NOTE: if we ever add more plans, they will need to be explicitly added
@@ -464,7 +463,6 @@
                 continue
             if GRID in index and index[GRID] != 0 and position.sequence.grid_plan:
                 continue
->>>>>>> 7486cf92
 
         pos_name = getattr(position, "name", None)
         time = cast("int | None", _ev[TIME][1] if TIME in _ev else None)
