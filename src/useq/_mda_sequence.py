from itertools import product
from typing import (
    Any,
    Dict,
    Iterator,
    List,
    Optional,
    Sequence,
    Tuple,
    Union,
    no_type_check,
)
from uuid import UUID, uuid4
from warnings import warn

import numpy as np
from pydantic import Field, PrivateAttr, root_validator, validator

from ._base_model import UseqModel
from ._channel import Channel
from ._mda_event import MDAEvent
from ._position import Position
from ._tile import AnyTilePlan, NoTile, TilePosition
from ._time import AnyTimePlan, NoT
from ._z import AnyZPlan, NoZ

TIME = "t"
CHANNEL = "c"
POSITION = "p"
Z = "z"
TILE = "g"
INDICES = (TIME, POSITION, CHANNEL, Z, TILE)

Undefined = object()


class MDASequence(UseqModel):
    """A sequence of MDA (Multi-Dimensional Acquisition) events.

    This is the core object in the `useq` library, and is used define a sequence of
    events to be run on a microscope. It object may be constructed manually, or from
    file (e.g. json or yaml).

    The object itself acts as an iterator for [`useq.MDAEvent`][] objects:

    Attributes
    ----------
    metadata : dict
        A dictionary of user metadata to be stored with the sequence.
    axis_order : str
        The order of the axes in the sequence. Must be a permutation of `"tpcz"`. The
        default is `"tpcz"`.
    stage_positions : tuple[Position, ...]
        The stage positions to visit. (each with `x`, `y`, `z`, `name`, and `z_plan`,
        all of which are optional).
    tile_plan : TileFromCorners, TileRelative, NoTile
        The tile plan to follow. One of `TileFromCorners`, `TileRelative` or `NoTile`.
    channels : tuple[Channel, ...]
        The channels to acquire. see `Channel`.
    time_plan : MultiPhaseTimePlan | TIntervalDuration | TIntervalLoops \
        | TDurationLoops | NoT
        The time plan to follow. One of `TIntervalDuration`, `TIntervalLoops`,
        `TDurationLoops`, `MultiPhaseTimePlan`, or `NoT`
    z_plan : ZTopBottom | ZRangeAround | ZAboveBelow | ZRelativePositions | \
        ZAbsolutePositions | NoZ
        The z plan to follow. One of `ZTopBottom`, `ZRangeAround`, `ZAboveBelow`,
        `ZRelativePositions`, `ZAbsolutePositions`, or `NoZ`.
    uid : UUID
        A read-only unique identifier (uuid version 4) for the sequence. This will be
        generated, do not set.

    Examples
    --------
    >>> from useq import MDASequence, Position, Channel, TIntervalDuration
    >>> seq = MDASequence(
    ...     time_plan={"interval": 0.1, "loops": 2},
    ...     stage_positions=[(1, 1, 1)],
    ...     tile_plan={"rows": 2, "cols": 2},
    ...     z_plan={"range": 3, "step": 1},
    ...     channels=[{"config": "DAPI", "exposure": 1}]
    ... )
    >>> print(seq)
    Multi-Dimensional Acquisition ▶ nt: 2, np: 1, nc: 1, nz: 4, ng: 4

    >>> for event in seq:
    ...     print(event)

    >>> print(seq.yaml())
    channels:
    - config: DAPI
      exposure: 1.0
    stage_positions:
    - x: 1.0
      y: 1.0
      z: 1.0
    tile_plan:
      cols: 2
      rows: 2
    time_plan:
      interval: '0:00:00.100000'
      loops: 2
    z_plan:
      range: 3.0
      step: 1.0
    """

    metadata: Dict[str, Any] = Field(default_factory=dict)
    axis_order: str = "".join(INDICES)
    stage_positions: Tuple[Position, ...] = Field(default_factory=tuple)
    tile_plan: AnyTilePlan = Field(default_factory=NoTile)
    channels: Tuple[Channel, ...] = Field(default_factory=tuple)
    time_plan: AnyTimePlan = Field(default_factory=NoT)
    z_plan: AnyZPlan = Field(default_factory=NoZ)

    _uid: UUID = PrivateAttr(default_factory=uuid4)
    _length: Optional[int] = PrivateAttr(default=None)
    _fov_size: Tuple[float, float] = PrivateAttr(default=(1, 1))

    @property
    def uid(self) -> UUID:
        """A unique identifier for this sequence."""
        return self._uid

    def set_fov_size(self, fov_size: Tuple[float, float]) -> None:
        """Set the field of view size.

        This is used to calculate the number of tiles in a tile plan.
        """
        self._fov_size = fov_size

    @no_type_check
    def replace(
        self,
        metadata: Dict[str, Any] = Undefined,
        axis_order: str = Undefined,
        stage_positions: Tuple[Position, ...] = Undefined,
        tile_plan: AnyTilePlan = Undefined,
        channels: Tuple[Channel, ...] = Undefined,
        time_plan: AnyTimePlan = Undefined,
        z_plan: AnyZPlan = Undefined,
    ) -> "MDASequence":
        """Return a new `MDAsequence` replacing specified kwargs with new values.

        MDASequences are immutable, so this method is useful for creating a new
        sequence with only a few fields changed.  The uid of the new sequence will
        be different from the original
        """
        kwargs = {k: v for k, v in locals().items() if v is not Undefined}
        state = self.dict(exclude={"uid"})
        return type(self)(**{**state, **kwargs})

    def __hash__(self) -> int:
        return hash(self.uid)

    @validator("z_plan", pre=True)
    def validate_zplan(cls, v: Any) -> Union[dict, NoZ]:
        return v or NoZ()

    @validator("time_plan", pre=True)
    def validate_time_plan(cls, v: Any) -> Union[dict, NoT]:
        return {"phases": v} if isinstance(v, (tuple, list)) else v or NoT()

    @validator("stage_positions", pre=True)
    def validate_positions(cls, v: Any) -> Any:
        if isinstance(v, np.ndarray):
            if v.ndim == 1:
                return [v]
            elif v.ndim == 2:
                return list(v)
        return v

    @validator("axis_order", pre=True)
    def validate_axis_order(cls, v: Any) -> str:
        if not isinstance(v, str):
            raise TypeError(f"acquisition order must be a string, got {type(v)}")
        order = v.lower()
        extra = {x for x in order if x not in INDICES}
        if extra:
            raise ValueError(
                f"Can only iterate over axes: {INDICES!r}. Got extra: {extra}"
            )
        if len(set(order)) < len(order):
            raise ValueError(f"Duplicate entries found in acquisition order: {order}")

        return order

    @root_validator
    def validate_mda(cls, values: Dict[str, Any]) -> Dict[str, Any]:
        if "axis_order" in values:
            values["axis_order"] = cls._check_order(
                values["axis_order"],
                z_plan=values.get("z_plan"),
                stage_positions=values.get("stage_positions", ()),
                channels=values.get("channels", ()),
            )
        return values

    def __eq__(self, other: Any) -> bool:
        """Return `True` if two `MDASequences` are equal (uid is excluded)."""
        if isinstance(other, MDASequence):
            return bool(self.dict(exclude={"uid"}) == other.dict(exclude={"uid"}))
        else:
            return False

    @staticmethod
    def _check_order(
        order: str,
        z_plan: Optional[AnyZPlan] = None,
        stage_positions: Sequence[Position] = (),
        channels: Sequence[Channel] = (),
    ) -> str:
        if (
            Z in order
            and POSITION in order
            and order.index(Z) < order.index(POSITION)
            and z_plan
            and any(p.z_plan for p in stage_positions)
        ):
            raise ValueError(
                f"{Z!r} cannot precede {POSITION!r} in acquisition order if "
                "any position specifies a z_plan"
            )

        if (
            CHANNEL in order
            and TIME in order
            and any(c.acquire_every > 1 for c in channels)
            and order.index(CHANNEL) < order.index(TIME)
        ):
            warn(
                f"Channels with skipped frames detected, but {CHANNEL!r} precedes "
                "{TIME!r} in the acquisition order: may not yield intended results."
            )

        return order

    def __str__(self) -> str:
        shape = [
            f"n{k.lower()}: {len(list(self.iter_axis(k)))}" for k in self.axis_order
        ]
        return "Multi-Dimensional Acquisition ▶ " + ", ".join(shape)

    def __len__(self) -> int:
        """Return the number of events in this sequence."""
        if self._length is None:
            self._length = len(list(self.iter_events()))
        return self._length

    @property
    def shape(self) -> Tuple[int, ...]:
        """Return the shape of this sequence.

        !!! note

            This doesn't account for jagged arrays, like skipped Z or channel frames.
        """
        return tuple(s for s in self.sizes.values() if s)

    @property
    def sizes(self) -> Dict[str, int]:
        """Mapping of axis to size of that axis."""
        return {k: len(list(self.iter_axis(k))) for k in self.axis_order}

    @property
    def used_axes(self) -> str:
        """Single letter string of axes used in this sequence, e.g. `ztc`."""
        return "".join(k for k in self.axis_order if self.sizes[k])

    def iter_axis(
        self, axis: str
<<<<<<< HEAD
    ) -> Iterator[Union[Position, Channel, float, TilePosition]]:
=======
    ) -> Iterator[Position | Channel | float | TilePosition]:
>>>>>>> 61a2333b
        """Iterate over the events of a given axis."""
        yield from {
            TIME: self.time_plan,
            POSITION: self.stage_positions,
            Z: self.z_plan,
            CHANNEL: self.channels,
            TILE: self.tile_plan.iter_tiles(self._fov_size[0], self._fov_size[1]),
        }[axis]

    def __iter__(self) -> Iterator[MDAEvent]:  # type: ignore [override]
        """Same as `iter_events`. Supports `for event in sequence: ...` syntax."""
        yield from self.iter_events()

    class _SkipFrame(Exception):
        pass

    def iter_events(self) -> Iterator[MDAEvent]:
        """Iterate over all events in the MDA sequence.

        See source of [useq._mda_sequence.iter_sequence][] for details on how
        events are constructed and yielded.

        Yields
        ------
        MDAEvent
            Each event in the MDA sequence.
        """
        return iter_sequence(self)

    def _combine_z(
        self,
        z_pos: float,
        z_ind: int,
        channel: Optional[Channel],
        position: Optional[Position],
    ) -> float:
        if channel:
            # only acquire on the middle plane:
            if not channel.do_stack and z_ind != len(self.z_plan) // 2:
                raise self._SkipFrame()
            if channel.z_offset is not None:
                z_pos += channel.z_offset
        if self.z_plan.is_relative:
            # TODO: either disallow without position z, or add concept of "current"
            z_pos += getattr(position, Z, None) or 0
        return z_pos

    def to_pycromanager(self) -> List[dict]:
        """Convenience to convert this sequence to a list of pycro-manager events.

        See: <https://pycro-manager.readthedocs.io/en/latest/apis.html>
        """
        return [event.to_pycromanager() for event in self]


MDAEvent.update_forward_refs(MDASequence=MDASequence)


def iter_sequence(sequence: MDASequence) -> Iterator[MDAEvent]:
    """Iterate over all events in the MDA sequence.

    !!! note

        This method will usually be used via [`useq.MDASequence.iter_events`][], or by
        simply iterating over the sequence.

    This does the job of iterating over all the frames in the MDA sequence,
    handling the logic of merging all z plans in channels and stage positions
    defined in the plans for each axis.

    The is the most "logic heavy" part of `useq-schema` (the rest of which is
    almost entirely declarative).  This iterator is useful for consuming `MDASequence`
    objects in a python runtime, but it isn't considered a "core" part of the schema.

    Yields
    ------
    MDAEvent
        Each event in the MDA sequence.
    """
    order = sequence.used_axes

    event_iterator = (enumerate(sequence.iter_axis(ax)) for ax in order)

    for global_index, item in enumerate(product(*event_iterator)):
        if not item:  # the case with no events
            continue  # pragma: no cover

        _ev = dict(zip(order, item))

        index = {k: _ev[k][0] for k in INDICES if k in _ev}

        position: Optional[Position] = _ev[POSITION][1] if POSITION in _ev else None
        channel: Optional[Channel] = _ev[CHANNEL][1] if CHANNEL in _ev else None
        time: Optional[int] = _ev[TIME][1] if TIME in _ev else None
        tile: Optional[TilePosition] = _ev[TILE][1] if TILE in _ev else None

        # skip channels
        if channel and TIME in index and index[TIME] % channel.acquire_every:
            continue

        if tile:
            x_pos: Optional[float] = tile.x
            y_pos: Optional[float] = tile.y
            if tile.is_relative:
                px = getattr(position, "x", 0) or 0
                py = getattr(position, "y", 0) or 0
                x_pos = x_pos + px if x_pos is not None else None
                y_pos = y_pos + py if y_pos is not None else None
        else:
            x_pos = getattr(position, "x", None)
            y_pos = getattr(position, "y", None)

        try:
            z_pos = (
                sequence._combine_z(_ev[Z][1], index[Z], channel, position)
                if Z in _ev
                else position.z
                if position
                else None
            )
        except sequence._SkipFrame:
            continue

        _channel = (
            {"config": channel.config, "group": channel.group} if channel else None
        )
        yield MDAEvent(
            index=index,
            min_start_time=time,
            pos_name=getattr(position, "name", None),
            x_pos=x_pos,
            y_pos=y_pos,
            z_pos=z_pos,
            exposure=getattr(channel, "exposure", None),
            channel=_channel,
            sequence=sequence,
            global_index=global_index,
        )<|MERGE_RESOLUTION|>--- conflicted
+++ resolved
@@ -268,11 +268,7 @@
 
     def iter_axis(
         self, axis: str
-<<<<<<< HEAD
     ) -> Iterator[Union[Position, Channel, float, TilePosition]]:
-=======
-    ) -> Iterator[Position | Channel | float | TilePosition]:
->>>>>>> 61a2333b
         """Iterate over the events of a given axis."""
         yield from {
             TIME: self.time_plan,
