--- conflicted
+++ resolved
@@ -103,32 +103,6 @@
         return value
 
     @classmethod
-<<<<<<< HEAD
-    def lookup(cls, name: str) -> "WellPlate":
-        """Lookup a plate by name."""
-        return WellPlate(**cls.KNOWN_PLATES[name])
-
-    KNOWN_PLATES: ClassVar[dict[str, dict]] = {
-        "12-well": {"rows": 3, "columns": 4, "well_spacing": 26, "well_size": 22},
-        "24-well": {"rows": 4, "columns": 6, "well_spacing": 19, "well_size": 15.6},
-        "48-well": {"rows": 6, "columns": 8, "well_spacing": 13, "well_size": 11.1},
-        "96-well": {"rows": 8, "columns": 12, "well_spacing": 9, "well_size": 6.4},
-        "384-well": {
-            "rows": 16,
-            "columns": 24,
-            "well_spacing": 4.5,
-            "well_size": 3.4,
-            "circular_wells": False,
-        },
-        "1536-well": {
-            "rows": 32,
-            "columns": 48,
-            "well_spacing": 2.25,
-            "well_size": 1.7,
-            "circular_wells": False,
-        },
-    }
-=======
     def from_str(cls, name: str) -> "WellPlate":
         """Lookup a plate by registered name.
 
@@ -142,7 +116,6 @@
                 "Use `useq.register_well_plates` to add new plate definitions"
             ) from e
         return WellPlate.model_validate(obj)
->>>>>>> fa57e780
 
 
 class WellPlatePlan(FrozenModel, Sequence[Position]):
