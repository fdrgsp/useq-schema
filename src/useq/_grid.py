--- conflicted
+++ resolved
@@ -166,13 +166,8 @@
 
 class GridFromEdges(_GridPlan):
     """Yield absolute stage positions to cover a bounded area...
-<<<<<<< HEAD
-    
-    ...defined by setting the stage coordinates of its top, left,
-=======
 
     ...defined by setting the stage coordinates of the top, left,
->>>>>>> 7c73f00c
     bottom and right edges.
 
     Attributes
