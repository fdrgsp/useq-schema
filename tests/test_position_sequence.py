from __future__ import annotations

import pytest

from useq import MDASequence, NoAF, PerformAF


# test channels
def test_channel_only_in_position_sub_sequence():
    # test that a sub-position with a sequence has a channel, but not the main sequence
    mda = MDASequence(
        stage_positions=[
            {},
            {"sequence": {"channels": [{"config": "488", "exposure": 100}]}},
        ],
    )

    p0, p1 = list(mda)
    assert p0.channel is None
    assert p1.channel.config == "488"
    assert p0.index == {"p": 0}
    assert p1.index == {"p": 1, "c": 0}
    assert p0.exposure is None
    assert p1.exposure == 100.0


def test_channel_in_main_and_position_sub_sequence():
    # test that a sub-position that specifies channel, overrides the global channel
    mda = MDASequence(
        stage_positions=[
            {},
            {"sequence": {"channels": [{"config": "488", "exposure": 100}]}},
        ],
        channels=[{"config": "Cy5", "exposure": 50}],
    )

    p0, p1 = list(mda)
    assert p0.channel.config == "Cy5"
    assert p1.channel.config == "488"
    assert p0.index == {"p": 0, "c": 0}
    assert p1.index == {"p": 1, "c": 0}
    assert p0.exposure == 50.0
    assert p1.exposure == 100.0


def test_subchannel_inherits_global_channel():
    # test that a sub-positions inherit the global channel
    mda = MDASequence(
        stage_positions=[
            {},
            {"sequence": {"z_plan": {"top": 0, "bottom": 0, "step": 0.5}}},
        ],
        channels=[{"config": "Cy5", "exposure": 50}],
    )

    assert all(e.channel.config == "Cy5" for e in mda)


# test grid_plan
def test_grid_relative_with_multi_stage_positions():
    # test that stage positions inherit the global relative grid plan
    mda = MDASequence(
        stage_positions=[(0, 0), (10, 20)],
        grid_plan={"rows": 2, "columns": 2},
    )
    # fmt: off
    assert [(i.global_index, i.index,         i.x_pos, i.y_pos) for i in mda] == [
            (0,              {"p": 0, "g": 0}, -0.5,    0.5),
            (1,              {"p": 0, "g": 1}, 0.5,     0.5),
            (2,              {"p": 0, "g": 2}, 0.5,     -0.5),
            (3,              {"p": 0, "g": 3}, -0.5,    -0.5),
            (4,              {"p": 1, "g": 0}, 9.5,     20.5),
            (5,              {"p": 1, "g": 1}, 10.5,    20.5),
            (6,              {"p": 1, "g": 2}, 10.5,    19.5),
            (7,              {"p": 1, "g": 3}, 9.5,     19.5),
    ]
    # fmt: on


def test_grid_relative_only_in_position_sub_sequence():
    # test a relative grid plan in a single stage position sub-sequence
    mda = MDASequence(
        stage_positions=[
            (0, 0),
            {
                "name": "test",
                "x": 10,
                "y": 10,
                "sequence": {"grid_plan": {"rows": 2, "columns": 2}},
            },
        ],
    )

    assert [(i.global_index, i.index, i.pos_name, i.x_pos, i.y_pos) for i in mda] == [
        (0, {"p": 0}, None, 0.0, 0.0),
        (1, {"p": 1, "g": 0}, "test", 9.5, 10.5),
        (2, {"p": 1, "g": 1}, "test", 10.5, 10.5),
        (3, {"p": 1, "g": 2}, "test", 10.5, 9.5),
        (4, {"p": 1, "g": 3}, "test", 9.5, 9.5),
    ]


def test_grid_absolute_only_in_position_sub_sequence():
    # test a relative grid plan in a single stage position sub-sequence
    mda = MDASequence(
        stage_positions=[
            (0, 0),
            {
                "name": "test",
                "x": 10,
                "y": 10,
                "sequence": {
                    "grid_plan": {"top": 1, "bottom": -1, "left": 0, "right": 0}
                },
            },
        ],
    )
    assert [(i.global_index, i.index, i.pos_name, i.x_pos, i.y_pos) for i in mda] == [
        (0, {"p": 0}, None, 0.0, 0.0),
        (1, {"p": 1, "g": 0}, "test", 0.0, 1.0),
        (2, {"p": 1, "g": 1}, "test", 0.0, 0.0),
        (3, {"p": 1, "g": 2}, "test", 0.0, -1.0),
    ]


def test_grid_relative_in_main_and_position_sub_sequence():
    mda = MDASequence(
        stage_positions=[
            (0, 0),
            {
                "name": "test",
                "x": 10,
                "y": 10,
                "sequence": {"grid_plan": {"rows": 2, "columns": 2}},
            },
        ],
        grid_plan={"rows": 2, "columns": 2},
    )
    assert [(i.global_index, i.index, i.pos_name, i.x_pos, i.y_pos) for i in mda] == [
        (0, {"p": 0, "g": 0}, None, -0.5, 0.5),
        (1, {"p": 0, "g": 1}, None, 0.5, 0.5),
        (2, {"p": 0, "g": 2}, None, 0.5, -0.5),
        (3, {"p": 0, "g": 3}, None, -0.5, -0.5),
        (4, {"p": 1, "g": 0}, "test", 9.5, 10.5),
        (5, {"p": 1, "g": 1}, "test", 10.5, 10.5),
        (6, {"p": 1, "g": 2}, "test", 10.5, 9.5),
        (7, {"p": 1, "g": 3}, "test", 9.5, 9.5),
    ]


def test_grid_absolute_in_main_and_position_sub_sequence():
    mda = MDASequence(
        stage_positions=[
            {},
            {
                "name": "test",
                "sequence": {
                    "grid_plan": {"top": 2, "bottom": -1, "left": 0, "right": 0}
                },
            },
        ],
        grid_plan={"top": 1, "bottom": -1, "left": 0, "right": 0},
    )
    assert [(i.global_index, i.index, i.pos_name, i.x_pos, i.y_pos) for i in mda] == [
        (0, {"p": 0, "g": 0}, None, 0.0, 1.0),
        (1, {"p": 0, "g": 1}, None, 0.0, 0.0),
        (2, {"p": 0, "g": 2}, None, 0.0, -1.0),
        (3, {"p": 1, "g": 0}, "test", 0.0, 2.0),
        (4, {"p": 1, "g": 1}, "test", 0.0, 1.0),
        (5, {"p": 1, "g": 2}, "test", 0.0, 0.0),
        (6, {"p": 1, "g": 3}, "test", 0.0, -1.0),
    ]


def test_grid_absolute_in_main_and_grid_relative_in_position_sub_sequence():
    mda = MDASequence(
        stage_positions=[
            {},
            {
                "name": "test",
                "x": 10,
                "y": 10,
                "sequence": {"grid_plan": {"rows": 2, "columns": 2}},
            },
        ],
        grid_plan={"top": 1, "bottom": -1, "left": 0, "right": 0},
    )
    assert [(i.global_index, i.index, i.pos_name, i.x_pos, i.y_pos) for i in mda] == [
        (0, {"p": 0, "g": 0}, None, 0.0, 1.0),
        (1, {"p": 0, "g": 1}, None, 0.0, 0.0),
        (2, {"p": 0, "g": 2}, None, 0.0, -1.0),
        (3, {"p": 1, "g": 0}, "test", 9.5, 10.5),
        (4, {"p": 1, "g": 1}, "test", 10.5, 10.5),
        (5, {"p": 1, "g": 2}, "test", 10.5, 9.5),
        (6, {"p": 1, "g": 3}, "test", 9.5, 9.5),
    ]


def test_grid_relative_in_main_and_grid_absolute_in_position_sub_sequence():
    mda = MDASequence(
        stage_positions=[
            (0, 0),
            {
                "name": "test",
                "sequence": {
                    "grid_plan": {"top": 1, "bottom": -1, "left": 0, "right": 0}
                },
            },
        ],
        grid_plan={"rows": 2, "columns": 2},
    )
    assert [(i.global_index, i.index, i.pos_name, i.x_pos, i.y_pos) for i in mda] == [
        (0, {"p": 0, "g": 0}, None, -0.5, 0.5),
        (1, {"p": 0, "g": 1}, None, 0.5, 0.5),
        (2, {"p": 0, "g": 2}, None, 0.5, -0.5),
        (3, {"p": 0, "g": 3}, None, -0.5, -0.5),
        (4, {"p": 1, "g": 0}, "test", 0.0, 1.0),
        (5, {"p": 1, "g": 1}, "test", 0.0, 0.0),
        (6, {"p": 1, "g": 2}, "test", 0.0, -1.0),
    ]


def test_multi_g_in_position_sub_sequence():
    mda = MDASequence(
        stage_positions=[
            {"sequence": {"grid_plan": {"rows": 1, "columns": 2}}},
            {"sequence": {"grid_plan": {"rows": 2, "columns": 2}}},
            {
                "sequence": {
                    "grid_plan": {"top": 1, "bottom": -1, "left": 0, "right": 0}
                }
            },
        ]
    )
    assert [(i.global_index, i.index, i.x_pos, i.y_pos) for i in mda] == [
        (0, {"p": 0, "g": 0}, -0.5, 0.0),
        (1, {"p": 0, "g": 1}, 0.5, 0.0),
        (2, {"p": 1, "g": 0}, -0.5, 0.5),
        (3, {"p": 1, "g": 1}, 0.5, 0.5),
        (4, {"p": 1, "g": 2}, 0.5, -0.5),
        (5, {"p": 1, "g": 3}, -0.5, -0.5),
        (6, {"p": 2, "g": 0}, 0.0, 1.0),
        (7, {"p": 2, "g": 1}, 0.0, 0.0),
        (8, {"p": 2, "g": 2}, 0.0, -1.0),
    ]


# test_z_plan
def test_z_relative_with_multi_stage_positions():
    mda = MDASequence(
        stage_positions=[(0, 0, 0), (10, 20, 10)], z_plan={"range": 2, "step": 1}
    )
    assert [(i.global_index, i.index, i.x_pos, i.y_pos, i.z_pos) for i in mda] == [
        (0, {"p": 0, "z": 0}, 0.0, 0.0, -1.0),
        (1, {"p": 0, "z": 1}, 0.0, 0.0, 0.0),
        (2, {"p": 0, "z": 2}, 0.0, 0.0, 1.0),
        (3, {"p": 1, "z": 0}, 10.0, 20.0, 9.0),
        (4, {"p": 1, "z": 1}, 10.0, 20.0, 10.0),
        (5, {"p": 1, "z": 2}, 10.0, 20.0, 11.0),
    ]


def test_z_absolute_with_multi_stage_positions():
    mda = MDASequence(
        stage_positions=[(0, 0), (10, 20)], z_plan={"top": 60, "bottom": 58, "step": 1}
    )
    assert [(i.global_index, i.index, i.x_pos, i.y_pos, i.z_pos) for i in mda] == [
        (0, {"p": 0, "z": 0}, 0.0, 0.0, 58.0),
        (1, {"p": 0, "z": 1}, 0.0, 0.0, 59.0),
        (2, {"p": 0, "z": 2}, 0.0, 0.0, 60.0),
        (3, {"p": 1, "z": 0}, 10.0, 20.0, 58.0),
        (4, {"p": 1, "z": 1}, 10.0, 20.0, 59.0),
        (5, {"p": 1, "z": 2}, 10.0, 20.0, 60.0),
    ]


def test_z_relative_only_in_position_sub_sequence():
    mda = MDASequence(
        stage_positions=[
            (None, None, 0),
            {
                "name": "test",
                "z": 10,
                "sequence": {"z_plan": {"range": 2, "step": 1}},
            },
        ],
    )
    assert [(i.global_index, i.index, i.pos_name, i.z_pos) for i in mda] == [
        (0, {"p": 0}, None, 0.0),
        (1, {"p": 1, "z": 0}, "test", 9.0),
        (2, {"p": 1, "z": 1}, "test", 10.0),
        (3, {"p": 1, "z": 2}, "test", 11.0),
    ]


def test_z_absolute_only_in_position_sub_sequence():
    mda = MDASequence(
        stage_positions=[
            (None, None, 0),
            {
                "name": "test",
                "sequence": {"z_plan": {"top": 60, "bottom": 58, "step": 1}},
            },
        ],
    )
    assert [(i.global_index, i.index, i.pos_name, i.z_pos) for i in mda] == [
        (0, {"p": 0}, None, 0.0),
        (1, {"p": 1, "z": 0}, "test", 58.0),
        (2, {"p": 1, "z": 1}, "test", 59.0),
        (3, {"p": 1, "z": 2}, "test", 60.0),
    ]


def test_z_relative_in_main_and_position_sub_sequence():
    mda = MDASequence(
        stage_positions=[
            (None, None, 0),
            {
                "name": "test",
                "z": 10,
                "sequence": {"z_plan": {"range": 3, "step": 1}},
            },
        ],
        z_plan={"range": 2, "step": 1},
    )
    assert [(i.global_index, i.index, i.pos_name, i.z_pos) for i in mda] == [
        (0, {"p": 0, "z": 0}, None, -1.0),
        (1, {"p": 0, "z": 1}, None, 0.0),
        (2, {"p": 0, "z": 2}, None, 1.0),
        (3, {"p": 1, "z": 0}, "test", 8.5),
        (4, {"p": 1, "z": 1}, "test", 9.5),
        (5, {"p": 1, "z": 2}, "test", 10.5),
        (6, {"p": 1, "z": 3}, "test", 11.5),
    ]


def test_z_absolute_in_main_and_position_sub_sequence():
    mda = MDASequence(
        stage_positions=[
            {},
            {
                "name": "test",
                "sequence": {"z_plan": {"top": 30, "bottom": 28, "step": 1}},
            },
        ],
        z_plan={"top": 60, "bottom": 58, "step": 1},
    )
    assert [(i.global_index, i.index, i.pos_name, i.z_pos) for i in mda] == [
        (0, {"p": 0, "z": 0}, None, 58.0),
        (1, {"p": 0, "z": 1}, None, 59.0),
        (2, {"p": 0, "z": 2}, None, 60.0),
        (3, {"p": 1, "z": 0}, "test", 28.0),
        (4, {"p": 1, "z": 1}, "test", 29.0),
        (5, {"p": 1, "z": 2}, "test", 30.0),
    ]


def test_z_absolute_in_main_and_z_relative_in_position_sub_sequence():
    mda = MDASequence(
        stage_positions=[
            {},
            {"name": "test", "z": 10, "sequence": {"z_plan": {"range": 3, "step": 1}}},
        ],
        z_plan={"top": 60, "bottom": 58, "step": 1},
    )
    assert [(i.global_index, i.index, i.pos_name, i.z_pos) for i in mda] == [
        (0, {"p": 0, "z": 0}, None, 58.0),
        (1, {"p": 0, "z": 1}, None, 59.0),
        (2, {"p": 0, "z": 2}, None, 60.0),
        (3, {"p": 1, "z": 0}, "test", 8.5),
        (4, {"p": 1, "z": 1}, "test", 9.5),
        (5, {"p": 1, "z": 2}, "test", 10.5),
        (6, {"p": 1, "z": 3}, "test", 11.5),
    ]


def test_z_relative_in_main_and_z_absolute_in_position_sub_sequence():
    mda = MDASequence(
        stage_positions=[
            (None, None, 0),
            {
                "name": "test",
                "sequence": {"z_plan": {"top": 60, "bottom": 58, "step": 1}},
            },
        ],
        z_plan={"range": 3, "step": 1},
    )
    assert [(i.global_index, i.index, i.pos_name, i.z_pos) for i in mda] == [
        (0, {"p": 0, "z": 0}, None, -1.5),
        (1, {"p": 0, "z": 1}, None, -0.5),
        (2, {"p": 0, "z": 2}, None, 0.5),
        (3, {"p": 0, "z": 3}, None, 1.5),
        (4, {"p": 1, "z": 0}, "test", 58.0),
        (5, {"p": 1, "z": 1}, "test", 59.0),
        (6, {"p": 1, "z": 2}, "test", 60.0),
    ]


def test_multi_z_in_position_sub_sequence():
    mda = MDASequence(
        stage_positions=[
            {"sequence": {"z_plan": {"top": 60, "bottom": 58, "step": 1}}},
            {"sequence": {"z_plan": {"range": 3, "step": 1}}},
            {"sequence": {"z_plan": {"top": 30, "bottom": 28, "step": 1}}},
        ],
    )

    assert [(i.global_index, i.index, i.z_pos) for i in mda] == [
        (0, {"p": 0, "z": 0}, 58.0),
        (1, {"p": 0, "z": 1}, 59.0),
        (2, {"p": 0, "z": 2}, 60.0),
        (3, {"p": 1, "z": 0}, -1.5),
        (4, {"p": 1, "z": 1}, -0.5),
        (5, {"p": 1, "z": 2}, 0.5),
        (6, {"p": 1, "z": 3}, 1.5),
        (7, {"p": 2, "z": 0}, 28.0),
        (8, {"p": 2, "z": 1}, 29.0),
        (9, {"p": 2, "z": 2}, 30.0),
    ]


# test time_plan
def test_t_with_multi_stage_positions() -> None:
    mda = MDASequence(
        stage_positions=[
            {},
            {},
        ],
        time_plan=[{"interval": 1, "loops": 2}],
    )
    assert [(i.global_index, i.index, i.min_start_time) for i in mda] == [
        (0, {"t": 0, "p": 0}, 0.0),
        (1, {"t": 0, "p": 1}, 0.0),
        (2, {"t": 1, "p": 0}, 1.0),
        (3, {"t": 1, "p": 1}, 1.0),
    ]


def test_t_only_in_position_sub_sequence() -> None:
    mda = MDASequence(
        stage_positions=[
            {},
            {"sequence": {"time_plan": [{"interval": 1, "loops": 5}]}},
        ],
    )
    assert [(i.global_index, i.index, i.min_start_time) for i in mda] == [
        (0, {"p": 0}, None),
        (1, {"p": 1, "t": 0}, 0.0),
        (2, {"p": 1, "t": 1}, 1.0),
        (3, {"p": 1, "t": 2}, 2.0),
        (4, {"p": 1, "t": 3}, 3.0),
        (5, {"p": 1, "t": 4}, 4.0),
    ]


def test_t_in_main_and_in_position_sub_sequence() -> None:
    mda = MDASequence(
        stage_positions=[
            {},
            {"sequence": {"time_plan": [{"interval": 1, "loops": 5}]}},
        ],
        time_plan=[{"interval": 1, "loops": 2}],
    )
    assert [(i.global_index, i.index, i.min_start_time) for i in mda] == [
        (0, {"t": 0, "p": 0}, 0.0),
        (1, {"t": 0, "p": 1}, 0.0),
        (2, {"t": 1, "p": 1}, 1.0),
        (3, {"t": 2, "p": 1}, 2.0),
        (4, {"t": 3, "p": 1}, 3.0),
        (5, {"t": 4, "p": 1}, 4.0),
        (6, {"t": 1, "p": 0}, 1.0),
        (7, {"t": 0, "p": 1}, 0.0),
        (8, {"t": 1, "p": 1}, 1.0),
        (9, {"t": 2, "p": 1}, 2.0),
        (10, {"t": 3, "p": 1}, 3.0),
        (11, {"t": 4, "p": 1}, 4.0),
    ]


def test_mix_cgz_axes():
    mda = MDASequence(
        axis_order="tpgcz",
        stage_positions=[
            (0, 0),
            {
                "name": "test",
                "x": 10,
                "y": 10,
                "z": 30,
                "sequence": {
                    "channels": [
                        {"config": "488", "exposure": 200},
                        {"config": "561", "exposure": 100},
                    ],
                    "grid_plan": {"rows": 2, "columns": 1},
                    "z_plan": {"range": 2, "step": 1},
                },
            },
        ],
        channels=[{"config": "Cy5", "exposure": 50}],
        z_plan={"top": 100, "bottom": 98, "step": 1},
        grid_plan={"top": 1, "bottom": -1, "left": 0, "right": 0},
    )
    assert [
        (
            i.global_index,
            i.index,
            i.pos_name,
            i.x_pos,
            i.y_pos,
            i.z_pos,
            i.channel.config,
            i.exposure,
        )
        for i in mda
    ] == [
        (0, {"p": 0, "g": 0, "c": 0, "z": 0}, None, 0.0, 1.0, 98.0, "Cy5", 50.0),
        (1, {"p": 0, "g": 0, "c": 0, "z": 1}, None, 0.0, 1.0, 99.0, "Cy5", 50.0),
        (2, {"p": 0, "g": 0, "c": 0, "z": 2}, None, 0.0, 1.0, 100.0, "Cy5", 50.0),
        (3, {"p": 0, "g": 1, "c": 0, "z": 0}, None, 0.0, 0.0, 98.0, "Cy5", 50.0),
        (4, {"p": 0, "g": 1, "c": 0, "z": 1}, None, 0.0, 0.0, 99.0, "Cy5", 50.0),
        (5, {"p": 0, "g": 1, "c": 0, "z": 2}, None, 0.0, 0.0, 100.0, "Cy5", 50.0),
        (6, {"p": 0, "g": 2, "c": 0, "z": 0}, None, 0.0, -1.0, 98.0, "Cy5", 50.0),
        (7, {"p": 0, "g": 2, "c": 0, "z": 1}, None, 0.0, -1.0, 99.0, "Cy5", 50.0),
        (8, {"p": 0, "g": 2, "c": 0, "z": 2}, None, 0.0, -1.0, 100.0, "Cy5", 50.0),
        (9, {"p": 1, "g": 0, "c": 0, "z": 0}, "test", 10.0, 10.5, 29.0, "488", 200.0),
        (10, {"p": 1, "g": 0, "c": 0, "z": 1}, "test", 10.0, 10.5, 30.0, "488", 200.0),
        (11, {"p": 1, "g": 0, "c": 0, "z": 2}, "test", 10.0, 10.5, 31.0, "488", 200.0),
        (12, {"p": 1, "g": 0, "c": 1, "z": 0}, "test", 10.0, 10.5, 29.0, "561", 100.0),
        (13, {"p": 1, "g": 0, "c": 1, "z": 1}, "test", 10.0, 10.5, 30.0, "561", 100.0),
        (14, {"p": 1, "g": 0, "c": 1, "z": 2}, "test", 10.0, 10.5, 31.0, "561", 100.0),
        (15, {"p": 1, "g": 1, "c": 0, "z": 0}, "test", 10.0, 9.5, 29.0, "488", 200.0),
        (16, {"p": 1, "g": 1, "c": 0, "z": 1}, "test", 10.0, 9.5, 30.0, "488", 200.0),
        (17, {"p": 1, "g": 1, "c": 0, "z": 2}, "test", 10.0, 9.5, 31.0, "488", 200.0),
        (18, {"p": 1, "g": 1, "c": 1, "z": 0}, "test", 10.0, 9.5, 29.0, "561", 100.0),
        (19, {"p": 1, "g": 1, "c": 1, "z": 1}, "test", 10.0, 9.5, 30.0, "561", 100.0),
        (20, {"p": 1, "g": 1, "c": 1, "z": 2}, "test", 10.0, 9.5, 31.0, "561", 100.0),
    ]


# axes order????
def test_order():
    mda = MDASequence(
        axis_order="tpgcz",
        stage_positions=[
            (None, None, 0),
            {
                "z": 50,
                "sequence": {
                    "axis_order": "tpgzc",
                    "channels": [
                        {"config": "488", "exposure": 200},
                        {"config": "561", "exposure": 200},
                    ],
                },
            },
        ],
        channels=[
            {"config": "FITC", "exposure": 50},
            {"config": "Cy5", "exposure": 50},
        ],
        z_plan={"range": 2, "step": 1},
    )

    assert [(i.global_index, i.index, i.z_pos, i.channel.config) for i in mda] == [
        (0, {"p": 0, "c": 0, "z": 0}, -1.0, "FITC"),
        (1, {"p": 0, "c": 0, "z": 1}, 0.0, "FITC"),
        (2, {"p": 0, "c": 0, "z": 2}, 1.0, "FITC"),
        (3, {"p": 0, "c": 1, "z": 0}, -1.0, "Cy5"),
        (4, {"p": 0, "c": 1, "z": 1}, 0.0, "Cy5"),
        (5, {"p": 0, "c": 1, "z": 2}, 1.0, "Cy5"),
        # might appear confusing at first, but the sub-position had no z plan to iterate
        # so, specifying a different axis_order for the subplan does not change the
        # order of the z positions (specified globally)
        (6, {"p": 1, "c": 0, "z": 0}, 49.0, "488"),
        (7, {"p": 1, "c": 1, "z": 0}, 49.0, "561"),
        (8, {"p": 1, "c": 0, "z": 1}, 50.0, "488"),
        (9, {"p": 1, "c": 1, "z": 1}, 50.0, "561"),
        (10, {"p": 1, "c": 0, "z": 2}, 51.0, "488"),
        (11, {"p": 1, "c": 1, "z": 2}, 51.0, "561"),
    ]


def test_channels_and_pos_grid_plan():
    # test that all channels are acquired for each grid position
    mda = MDASequence(
        axis_order="tpgcz",
        channels=[
            {"config": "Cy5", "exposure": 10},
            {"config": "FITC", "exposure": 10},
        ],
        stage_positions=[
            {
                "x": 0,
                "y": 0,
                "sequence": {"grid_plan": {"rows": 2, "columns": 1}},
            },
        ],
    )

    assert [
        (i.global_index, i.index, i.x_pos, i.y_pos, i.channel.config) for i in mda
    ] == [
        (0, {"p": 0, "c": 0, "g": 0}, 0.0, 0.5, "Cy5"),
        (1, {"p": 0, "c": 0, "g": 1}, 0.0, -0.5, "Cy5"),
        (2, {"p": 0, "c": 1, "g": 0}, 0.0, 0.5, "FITC"),
        (3, {"p": 0, "c": 1, "g": 1}, 0.0, -0.5, "FITC"),
    ]


def test_channels_and_pos_z_plan():
    # test that all channels are acquired for each z position
    mda = MDASequence(
        axis_order="tpgcz",
        channels=[
            {"config": "Cy5", "exposure": 10},
            {"config": "FITC", "exposure": 10},
        ],
        stage_positions=[
            {"x": 0, "y": 0, "z": 0, "sequence": {"z_plan": {"range": 2, "step": 1}}}
        ],
    )

    assert [(i.global_index, i.index, i.z_pos, i.channel.config) for i in mda] == [
        (0, {"p": 0, "c": 0, "z": 0}, -1.0, "Cy5"),
        (1, {"p": 0, "c": 0, "z": 1}, 0.0, "Cy5"),
        (2, {"p": 0, "c": 0, "z": 2}, 1.0, "Cy5"),
        (3, {"p": 0, "c": 1, "z": 0}, -1.0, "FITC"),
        (4, {"p": 0, "c": 1, "z": 1}, 0.0, "FITC"),
        (5, {"p": 0, "c": 1, "z": 2}, 1.0, "FITC"),
    ]


def test_channels_and_pos_time_plan():
    # test that all channels are acquired for each timepoint
    mda = MDASequence(
        axis_order="tpgcz",
        channels=[
            {"config": "Cy5", "exposure": 10},
            {"config": "FITC", "exposure": 10},
        ],
        stage_positions=[
            {"x": 0, "y": 0, "sequence": {"time_plan": [{"interval": 1, "loops": 3}]}},
        ],
    )

    assert [
        (i.global_index, i.index, i.min_start_time, i.channel.config) for i in mda
    ] == [
        (0, {"p": 0, "c": 0, "t": 0}, 0.0, "Cy5"),
        (1, {"p": 0, "c": 0, "t": 1}, 1.0, "Cy5"),
        (2, {"p": 0, "c": 0, "t": 2}, 2.0, "Cy5"),
        (3, {"p": 0, "c": 1, "t": 0}, 0.0, "FITC"),
        (4, {"p": 0, "c": 1, "t": 1}, 1.0, "FITC"),
        (5, {"p": 0, "c": 1, "t": 2}, 2.0, "FITC"),
    ]


def test_channels_and_pos_z_grid_and_time_plan():
    # test that all channels are acquired for each z and grid positions
    mda = MDASequence(
        axis_order="tpgcz",
        channels=[
            {"config": "Cy5", "exposure": 10},
            {"config": "FITC", "exposure": 10},
        ],
        stage_positions=[
            {
                "x": 0,
                "y": 0,
                "z": 0,
                "sequence": {
                    "z_plan": {"range": 2, "step": 1},
                    "grid_plan": {"rows": 2, "columns": 1},
                    "time_plan": [{"interval": 1, "loops": 2}],
                },
            }
        ],
    )

    chs = {i.channel.config for i in mda}
    assert chs == {"Cy5", "FITC"}


def test_sub_channels_and_any_plan():
    # test that only specified sub-channels are acquired for each z plan
    mda = MDASequence(
        axis_order="tpgcz",
        channels=["Cy5", "FITC"],
        stage_positions=[
            {"sequence": {"channels": ["DAPI"], "z_plan": {"range": 2, "step": 1}}}
        ],
    )

    chs = {i.channel.config for i in mda}
    assert chs == {"DAPI"}
<<<<<<< HEAD
    assert len(list(mda.iter_events())) == 3


# fmt: off
def _assert_autofocus(
    sequence: MDASequence, expected_event_indexes: tuple[int], pos_and_z: dict[str, tuple[float, float]]  # noqa: E501
):
    """Helper function to assert autofocus events in a sequence."""
    # example of pos_and_z: {pos_index: (z, z_af)} = {0: (10, 30), 1: (50, 300)}
    for idx, e in enumerate(sequence):
        if idx in expected_event_indexes:
            assert isinstance(e.autofocus, PerformAF)
            assert e.autofocus.z_focus_position == pos_and_z[e.index["p"]][0]
            assert e.autofocus.z_autofocus_position == pos_and_z[e.index["p"]][1]
        else:
            assert isinstance(e.autofocus, NoAF)

mdas = [
    # order, af axis, channels, pos_plan, z_plan, grid_plan, time_plan, expected_af_event_indexes  # noqa: E501
    ("tpgcz", ("c",), [], [{"z": 30}], {"range": 2, "step": 1}, {}, {}, ()),  # noqa: E501
    ("tpgcz", ("c",), ["DAPI", "FITC"], [{"z": 30}], {"range": 2, "step": 1}, {}, {}, (0, 3)),  # noqa: E501
    ("tpgzc", ("c",), ["DAPI", "FITC"], [{"z": 30}], {"range": 2, "step": 1}, {}, {}, tuple(range(6))),  # noqa: E501
    ("tpgcz", ("z",), ["DAPI", "FITC"], [{"z": 30}], {"range": 2, "step": 1}, {}, {}, tuple(range(6))),  # noqa: E501
    ("tpgzc", ("z",), ["DAPI", "FITC"], [{"z": 30}], {"range": 2, "step": 1}, {}, {}, (0, 2, 4)),  # noqa: E501
    ("tpgcz", ("g",), ["DAPI", "FITC"], [{"z": 30}], {}, {"rows": 2, "columns": 1}, {}, (0, 2)),  # noqa: E501
    ("tpgcz", ("g",), ["DAPI", "FITC"], [{"z": 30}, {"z": 20}], {}, {}, {}, ()),  # noqa: E501
    ("tpgcz", ("g",), ["DAPI", "FITC"], [{"z": 30}, {"z": 200}], {}, {"rows": 2, "columns": 1}, {}, (0, 2, 4, 6)),  # noqa: E501
    ("tpgcz", ("p",), ["DAPI", "FITC"], [{"z": 30}, {"z": 200}], {}, {"rows": 2, "columns": 1}, {}, (0, 4)),  # noqa: E501
    ("tpgcz", ("t",), ["DAPI", "FITC"], [{"z": 30}, {"z": 200}], {}, {}, {"interval": 1, "loops": 2}, (0, 4)),  # noqa: E501
    ("tpgcz", ("t", "p"), ["DAPI", "FITC"], [{"z": 30}, {"z": 200}], {}, {}, {"interval": 1, "loops": 2}, (0, 2, 4, 6)),  # noqa: E501
]

@pytest.mark.parametrize("order, axis, ch, pplan, zplan, gplan, tplan, expected_event_indexes", mdas)  # noqa: E501
def test_autofocus(
    order: str, axis: tuple[str, ...], ch: list, pplan: list, zplan: dict, gplan: dict, tplan: dict, expected_event_indexes: int  # noqa: E501
):
    mda = MDASequence(
        axis_order=order,
        channels=ch,
        stage_positions=pplan,
        z_plan=zplan,
        grid_plan=gplan,
        time_plan=tplan,
        autofocus_plan={
            "autofocus_z_device_name": "Z",
            "z_autofocus_position": 40,
            "axes": axis},
    )

    # get dict with p index and repextive z an z_af
    pos_and_z = {p: (mda.stage_positions[p].z, mda.autofocus_plan.z_autofocus_position) for p in range(len(pplan))}  # noqa: E501
    # assert autofocus events
    _assert_autofocus(mda, expected_event_indexes, pos_and_z)

    # print()
    # for e in mda:
    #     print(
    #         e.index,
    #         type(e.autofocus),
    #         e.autofocus.z_autofocus_position,
    #         e.autofocus.z_focus_position,
    #     )


def _af_seq(axis: tuple[str, ...] | None, gplan: bool = False, zplan: bool = False):
    # sourcery skip: use-dictionary-union
    """Helper function to create a sub-sequence with autofocus."""
    af = {
        "autofocus_plan": {
            "autofocus_z_device_name": "Z",
            "z_autofocus_position": 100,
            "axes": axis
        } if axis else {}
    }
    gp = {"grid_plan": {"rows": 2, "columns": 1}} if gplan else {}
    zp = {"z_plan": {"range": 2, "step": 1}} if zplan else {}

    return {**af, **gp, **zp}


def _get_autofocus_z(mda: MDASequence):
    """Helper function to get the autofocus z and z_af positions for each position."""
    pos_and_z = {}
    for p in range(len(mda.stage_positions)):
        z = mda.stage_positions[p].z
        try:
            z_af = (
                mda.stage_positions[p].sequence.autofocus_plan.z_autofocus_position
                or mda.autofocus_plan.z_autofocus_position
            )
        except AttributeError:
            z_af = mda.autofocus_plan.z_autofocus_position
        pos_and_z[p] = (z, z_af)
    return pos_and_z

# order, af axis, channels, pos_plan, z_plan, grid_plan, time_plan, expected_af_event_indexes  # noqa: E501
mdas = [
    ("tpgcz", (), ["DAPI", "FITC"], [{"z": 30}, {"z": 10, "sequence": _af_seq(("c",))}], {}, {}, {}, (2, 3)),  # noqa: E501
    ("tpgcz", (), ["DAPI", "FITC"], [{"z": 30}, {"z": 10, "sequence": _af_seq(("g",))}], {}, {}, {}, ()),  # noqa: E501
    ("tpgcz", (), ["DAPI", "FITC"], [{"z": 30}, {"z": 10, "sequence": _af_seq(("g",))}], {}, {"rows": 2, "columns": 1}, {}, (4, 6)),  # noqa: E501
    ("tpgcz", (), ["DAPI", "FITC"], [{"z": 30}, {"z": 10, "sequence": _af_seq(("p",))}], {}, {"rows": 2, "columns": 1}, {}, (4,)),  # noqa: E501
    ("tpgcz", (), ["DAPI", "FITC"], [{"z": 30}, {"z": 10, "sequence": _af_seq(("c",))}], {}, {"rows": 2, "columns": 1}, {}, (4, 5, 6, 7)),  # noqa: E501
    ("tpgcz", (), ["DAPI", "FITC"], [{"z": 30}, {"z": 10, "sequence": _af_seq(("c",))}], {"range": 2, "step": 1}, {}, {}, (6, 9)),  # noqa: E501
    ("tpgcz", (), ["DAPI", "FITC"], [{"z": 30}, {"z": 10, "sequence": _af_seq(("z",))}], {"range": 2, "step": 1}, {}, {}, (tuple(range(6, 12)))),  # noqa: E501
    ("tpgcz", ("p",), ["DAPI", "FITC"], [{"z": 30}, {"z": 10, "sequence": _af_seq(("z",))}], {"range": 2, "step": 1}, {}, {}, (0, *tuple(range(6, 12)))),  # noqa: E501
    ("tpgcz", ("c",), ["DAPI", "FITC"], [{"z": 30}, {"z": 10, "sequence": _af_seq(("c",))}], {"range": 2, "step": 1}, {"rows": 2, "columns": 1}, {}, (tuple(range(0, 24, 3)))),  # noqa: E501
    ("tpgcz", (), ["DAPI", "FITC"], [{"z": 30}, {"z": 10, "sequence": _af_seq(("c",), True)}], {}, {}, {}, (2, 4)),  # noqa: E501
    ("tpgcz", (), ["DAPI", "FITC"], [{"z": 30, "sequence": _af_seq(("c",))}, {"z": 10, "sequence": _af_seq(("g",), True)}], {}, {}, {}, tuple(range(6))),  # noqa: E501
    ("tpgcz", (), ["DAPI", "FITC"], [{"z": 30, "sequence": _af_seq(("c",), False, True)}, {"z": 10, "sequence": _af_seq(("g",), True)}], {}, {}, {}, (0, 3, 6, 7, 8, 9)),  # noqa: E501
    ("tpgcz", ("z",), ["DAPI", "FITC"], [{"z": 30}, {"z": 10, "sequence": _af_seq(None, False, True)}], {}, {}, {}, tuple(range(2, 8))),  # noqa: E501
    ("tpgcz", (), ["DAPI", "FITC"], [{"z": 30}, {"z": 30, "sequence": _af_seq(("p", "g"), True)},], {}, {}, {}, (2, 3, 4, 5)),  # noqa: E501
    ("tpgcz", (), ["DAPI", "FITC"], [{"z": 30, "sequence": _af_seq(("p",), True)}, {"z": 10, "sequence": _af_seq(("p", "g"), True)},], {}, {}, {}, (0, 4, 5, 6, 7)),  # noqa: E501
    ("tpgcz", (), ["DAPI", "FITC"], [{"z": 30, "sequence": _af_seq(("p","g"), True)}, {"z": 10, "sequence": _af_seq(("p", "g"), True)},], {}, {}, {}, tuple(range(8))),  # noqa: E501
    ("tpgcz", (), ["DAPI", "FITC"], [{"z": 30, "sequence": _af_seq(("p","c"), True)}, {"z": 10, "sequence": _af_seq(("p", "g"), True)},], {}, {}, {}, (0, 2, 4, 5, 6, 7)),  # noqa: E501
]

@pytest.mark.parametrize("order, axis, ch, pplan, zplan, gplan, tplan, expected_event_indexes", mdas)  # noqa: E501
def test_autofocus_sub_sequence(order: str, axis: tuple[str, ...], ch: list, pplan: list, zplan: dict, gplan: dict, tplan: dict, expected_event_indexes: int):  # noqa: E501
    mda = MDASequence(
        axis_order=order,
        channels=ch,
        stage_positions=pplan,
        z_plan=zplan,
        grid_plan=gplan,
        time_plan=tplan,
        autofocus_plan={
            "autofocus_z_device_name": "Z",
            "z_autofocus_position": 50,
            "axes": axis
        } if axis else NoAF()
    )

    # get dict with p index and repextive z an z_af
    pos_and_z = _get_autofocus_z(mda)
    # assert autofocus events
    _assert_autofocus(mda, expected_event_indexes, pos_and_z)

    # print()
    # for e in mda:
    #     print(
    #         e.index,
    #         type(e.autofocus),
    #         e.autofocus.z_autofocus_position,
    #         e.autofocus.z_focus_position,
    #     )
=======
    assert len(list(mda.iter_events())) == 3
>>>>>>> 7486cf92
<|MERGE_RESOLUTION|>--- conflicted
+++ resolved
@@ -694,7 +694,6 @@
 
     chs = {i.channel.config for i in mda}
     assert chs == {"DAPI"}
-<<<<<<< HEAD
     assert len(list(mda.iter_events())) == 3
 
 
@@ -840,6 +839,3 @@
     #         e.autofocus.z_autofocus_position,
     #         e.autofocus.z_focus_position,
     #     )
-=======
-    assert len(list(mda.iter_events())) == 3
->>>>>>> 7486cf92
