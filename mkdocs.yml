--- conflicted
+++ resolved
@@ -58,11 +58,7 @@
   - pymdownx.highlight
   - pymdownx.extra
   - pymdownx.emoji:
-<<<<<<< HEAD
-      emoji_index: !!python/name:material.extensions.emoji.twemoji 
-=======
       emoji_index: !!python/name:material.extensions.emoji.twemoji
->>>>>>> 0bb0350b
       emoji_generator: !!python/name:material.extensions.emoji.to_svg
   - pymdownx.tabbed:
       alternate_style: true
